--- conflicted
+++ resolved
@@ -1,26 +1,19 @@
 from fastapi import FastAPI, Request, Depends
 from fastapi.middleware.cors import CORSMiddleware
-<<<<<<< HEAD
-from api.routes import auth
-from api.routes.events import router as events_router
-from api.routes.participants import router as participants_router
-from api.routes.availability import router as availability_router
-from api.routes.texting import router as texting_router
-from api.routes.llm import router as llm_router
-from api.routes.contacts import router as contacts_router
-=======
+
 from app.api.routes import auth
 from app.api.routes.events import router as events_router
 from app.api.routes.participants import router as participants_router
 from app.api.routes.availability import router as availability_router
 from app.api.routes.texting import router as texting_router
 from app.api.routes.llm import router as llm_router
+from app.api.routes.contacts import router as contacts_router
 from app.services.texting_service import TextingService
 from app.dependencies import (
     initialize_services,
     get_texting_service_dependency
 )
->>>>>>> 2bab7fd6
+
 
 app = FastAPI(
     title="CoffyChat",
